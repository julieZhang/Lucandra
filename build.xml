<!--
 ~ Copyright 2009 T Jake Luciani
 ~
 ~ Licensed to the Apache Software Foundation (ASF) under one
 ~ or more contributor license agreements.  See the NOTICE file
 ~ distributed with this work for additional information
 ~ regarding copyright ownership.  The ASF licenses this file
 ~ to you under the Apache License, Version 2.0 (the
 ~ "License"); you may not use this file except in compliance
 ~ with the License.  You may obtain a copy of the License at
 ~
 ~    http://www.apache.org/licenses/LICENSE-2.0
 ~
 ~ Unless required by applicable law or agreed to in writing,
 ~ software distributed under the License is distributed on an
 ~ "AS IS" BASIS, WITHOUT WARRANTIES OR CONDITIONS OF ANY
 ~ KIND, either express or implied.  See the License for the
 ~ specific language governing permissions and limitations
 ~ under the License.
 -->
<project name="solandra" default="dist" basedir="." xmlns:ivy="antlib:org.apache.ivy.ant">

	<description>Solandra</description>

	<property name="src" location="src" />
	<property name="test" location="test" />
	<property name="config" location="config" />
	<property name="build" location="build" />
	<property name="build.classes" location="${build}/classes" />
	<property name="build.test.classes" location="${build}/test-classes" />
	<property name="lib" location="lib" />
	<property name="cassandra.base" location="${basedir}" />

	<property name="app" location="solandra-app" />
	<property name="resources" location="resources" />

	<!-- ivy properties -->
	<property name="ivy.version" value="2.1.0" />
	<property name="ivy.dir" location="${build}/ivy" />
	<property name="ivy.jar" location="${ivy.dir}/ivy-${ivy.version}.jar" />
	<property name="ivy.lib.dir" location="${lib}" />
	<property name="ivy_repo_url" value="http://repo2.maven.org/maven2/org/apache/ivy/ivy/${ivy.version}/ivy-${ivy.version}.jar" />
	<property name="ivysettings.xml" location="${ivy.dir}/ivysettings.xml" />

	<target name="init">
		<tstamp />
		<mkdir dir="${build}" />
		<mkdir dir="${build}/output" />
		<mkdir dir="${build.classes}" />
		<mkdir dir="${build.test.classes}" />
		<mkdir dir="${ivy.dir}" />
		<mkdir dir="${ivy.lib.dir}" />
		<mkdir dir="${app}" />
		<!--
              Allow Ivy to be disabled with "-Dnoivy=".
              It is kind of a hack to pretend that we already found it,
              but Ant doesn't provide an easy way of blocking dependencies
              from executing or checking multiple conditions.
            -->
		<condition property="ivy.found">
			<isset property="noivy" />
		</condition>
		<condition property="offline">
			<isset property="noivy" />
		</condition>
	</target>


	<target name="ivy-download" description="To download ivy" unless="offline">
		<get src="${ivy_repo_url}" dest="${ivy.jar}" usetimestamp="true" />
	</target>

	<target name="ivy-probe-antlib">
		<condition property="ivy.found">
			<typefound uri="antlib:org.apache.ivy.ant" name="cleancache" />
		</condition>
	</target>

	<target name="ivy-init-antlib" depends="ivy-download,ivy-probe-antlib" unless="ivy.found">
		<typedef uri="antlib:org.apache.ivy.ant" onerror="fail" loaderRef="ivyLoader">
			<classpath>
				<pathelement location="${ivy.jar}" />
			</classpath>
		</typedef>
		<fail>
			<condition>
				<not>
					<typefound uri="antlib:org.apache.ivy.ant" name="cleancache" />
				</not>
			</condition>
            You need Apache Ivy 2.0 or later from http://ant.apache.org/
            It could not be loaded from ${ivy_repo_url}
          </fail>
	</target>

	<target name="resolve" depends="ivy-init-antlib" description="retrieve dependencies with ivy" unless="noivy">
		<ivy:retrieve />
	</target>


	<path id="autoivy.classpath">
		<fileset dir="${ivy.lib.dir}">
			<include name="**/*.jar" />
		</fileset>
	</path>

	<!-- ===========================  -->

	<path id="solandra.classpath">
		<pathelement location="${build.classes}" />
		<pathelement location="${build.test.classes}" />
		<pathelement location="${resources}" />
		<pathelement location="${resources}/solr" />
		<fileset dir="${lib}">
			<include name="**/*.jar" />
		</fileset>
		<fileset dir="${cassandra.base}/lib">
			<include name="**/*.jar" />
		</fileset>
		<fileset dir="${cassandra.base}/build">
			<include name="**/*.jar" />
		</fileset>
		<path refid="autoivy.classpath" />
	</path>


	<target name="compile" depends="init,resolve">

		<!--<exec executable="/bin/sh" failonerror="true">
        <arg line="-c &quot;ant -f ${cassandra.base}/build.xml jar&quot;"/>
      </exec>-->

<<<<<<< HEAD
          <javac debug="true" destdir="${build.classes}">
            <src path="${src}"/>
            <classpath refid="solandra.classpath"/>
          </javac>
        </target>

        <target name="compile.tests" depends="compile">
          <javac debug="true" destdir="${build.test.classes}">
            <src path="${test}"/>
            <classpath refid="solandra.classpath"/>
          </javac>
        </target>


        <target name="test" depends="compile.tests">
          <echo message="running tests"/>
          <mkdir dir="${build}/output"/>
          <junit fork="on" failureproperty="testfailed">
            <classpath refid="solandra.classpath"/>
            <formatter type="xml" usefile="true"/>
            <formatter type="brief" usefile="false"/>

            <batchtest todir="${build}/output">
              <fileset dir="${build.test.classes}" includes="**/SolandraTests.class" />
            </batchtest>

            <jvmarg value="-Xmx1G"/>
          </junit>
          <fail if="testfailed" message="Some test(s) failed."/>
        </target>

        <target name="solandra.jar" depends="compile,compile.tests">
          <jar jarfile="solandra.jar" basedir="${build.classes}" />
          <jar jarfile="solandra-tests.jar" basedir="${build.test.classes}" />
        </target>

        <target name="clean">
          <delete dir="${build}" />
          <delete dir="${lib}" />
          <delete dir="${app}" />
          <delete file="solandra.jar" />
          <delete file="solandra-tests.jar" />
          <delete file="solandra.war" />
        </target>

        <!-- ============================= -->
        <target name="war" depends="solandra.jar">
          <war destfile="solandra.war"
               webxml="${resources}/solr/web.xml">
            <lib dir="${lib}">
              <exclude name="jetty*.jar" />
              <exclude name="servlet-api*.jar" />
              <exclude name="easymock.jar" />
            </lib>
            <lib dir="${cassandra.base}/lib">
              <include name="**/*.jar" />
            </lib>
            <lib dir="${cassandra.base}/build">
              <include name="**/*.jar" />
            </lib>
        <classes dir="${resources}">
          <include name="*.properties"/>
        </classes>
            <lib file="solandra.jar"/>
          </war>
        </target>
        <target name="dist" depends="war">
          <delete dir="${app}" />
          <mkdir dir="${app}"/>
          <mkdir dir="${app}/cassandra-tools"/>
          <mkdir dir="${app}/cassandra-tools/lib"/>
          <mkdir dir="${app}/logs" />
          <mkdir dir="${app}/etc" />
          <mkdir dir="${app}/lib" />
          <mkdir dir="${app}/work" />
          <copy todir="${app}/lib">
            <fileset dir="${lib}" includes="jetty*.jar,servlet*.jar,jsp*.jar"/>
          </copy>
          <copy todir="${app}/etc">
            <fileset dir="${resources}/solr" includes="jetty.xml,jetty-logging.xml,webdefault.xml"/>
          </copy>
          <copy file="solandra.war" tofile="${app}/webapps/solandra.war"/>
          <copy todir="${app}/solr/conf" overwrite="false">
            <fileset dir="${resources}/solr" includes="solrconfig.xml,schema.xml,*.txt"/>
          </copy>
          <chmod dir="${app}/solr/conf" perm="644" includes="**,*"/>
          <copy todir="${app}">
        <fileset dir="${resources}" includes="cassandra.yaml,solandra.in.sh,start.jar,start-solandra.sh,log4j.properties,solandra.properties"/>
      </copy>
      <copy todir="${app}/cassandra-tools">
        <fileset dir="${resources}/cassandra" includes="solandra.cml,cassandra-cli,nodetool,cassandra.in.sh,log4j-tools.properties"/>
      </copy>
      <copy todir="${app}/cassandra-tools/lib">
        <fileset dir="${lib}" includes="*.jar"/>
      </copy>
          <chmod dir="${app}" perm="755" includes="start-solandra.sh"/>
          <chmod dir="${app}/cassandra-tools" perm="755" includes="cassandra-cli,nodetool"/>

          <echo>Solandra successfully built</echo>
          <echo>You can excute the following command to start the server.</echo>
          <echo>cd ${app}; start-solandra.sh -b</echo>
        </target>
=======
		<javac debug="true" destdir="${build.classes}">
			<src path="${src}" />
			<classpath refid="solandra.classpath" />
		</javac>
	</target>

	<target name="compile.tests" depends="compile">
		<javac debug="true" destdir="${build.test.classes}">
			<src path="${test}" />
			<classpath refid="solandra.classpath" />
		</javac>
	</target>


	<target name="test" depends="compile.tests">
		<echo message="running tests" />
		<mkdir dir="${build}/output" />
		<junit fork="on" failureproperty="testfailed">
			<classpath refid="solandra.classpath" />
			<formatter type="xml" usefile="true" />
			<formatter type="brief" usefile="false" />

			<batchtest todir="${build}/output">
				<fileset dir="${build.test.classes}" includes="**/SolandraTests.class" />
			</batchtest>

			<jvmarg value="-Xmx1G" />
		</junit>
		<fail if="testfailed" message="Some test(s) failed." />
	</target>

	<target name="solandra.jar" depends="compile,compile.tests">
		<jar jarfile="solandra.jar" basedir="${build.classes}" />
		<jar jarfile="solandra-tests.jar" basedir="${build.test.classes}" />
	</target>

	<target name="clean">
		<delete dir="${build}" />
		<delete dir="${lib}" />
		<delete dir="${app}" />
		<delete file="solandra.jar" />
		<delete file="solandra-tests.jar" />
		<delete file="solandra.war" />
	</target>

	<!-- ============================= -->
	<target name="war" depends="solandra.jar">
		<war destfile="solandra.war" webxml="${resources}/solr/web.xml">
			<lib dir="${lib}">
				<exclude name="jetty*.jar" />
				<exclude name="servlet-api*.jar" />
				<exclude name="easymock.jar" />
			</lib>
			<lib dir="${cassandra.base}/lib">
				<include name="**/*.jar" />
			</lib>
			<lib dir="${cassandra.base}/build">
				<include name="**/*.jar" />
			</lib>
			<classes dir="${resources}">
				<include name="*.properties" />
			</classes>
			<lib file="solandra.jar" />
		</war>
	</target>
	<target name="dist" depends="war">
		<delete dir="${app}" />
		<mkdir dir="${app}" />
		<mkdir dir="${app}/cassandra-tools" />
		<mkdir dir="${app}/cassandra-tools/lib" />
		<mkdir dir="${app}/logs" />
		<mkdir dir="${app}/etc" />
		<mkdir dir="${app}/lib" />
		<mkdir dir="${app}/work" />
		<copy todir="${app}/lib">
			<fileset dir="${lib}" includes="jetty*.jar,servlet*.jar,jsp*.jar" />
		</copy>
		<copy todir="${app}/etc">
			<fileset dir="${resources}/solr" includes="jetty.xml,jetty-logging.xml,webdefault.xml" />
		</copy>
		<copy file="solandra.war" tofile="${app}/webapps/solandra.war" />
		<copy todir="${app}/solr/conf" overwrite="false">
			<fileset dir="${resources}/solr" includes="solrconfig.xml,schema.xml,*.txt" />
		</copy>
		<chmod dir="${app}/solr/conf" perm="644" includes="**,*" />
		<copy todir="${app}">
			<fileset dir="${resources}" includes="cassandra.yaml,solandra.in.sh,start.jar,start-solandra.sh,log4j.properties" />
		</copy>
		<copy todir="${app}/cassandra-tools">
			<fileset dir="${resources}/cassandra" includes="solandra.cml,cassandra-cli,nodetool,cassandra.in.sh,log4j-tools.properties" />
		</copy>
		<copy todir="${app}/cassandra-tools/lib">
			<fileset dir="${lib}" includes="*.jar" />
		</copy>
		<chmod dir="${app}" perm="755" includes="start-solandra.sh" />
		<chmod dir="${app}/cassandra-tools" perm="755" includes="cassandra-cli,nodetool" />

		<echo>Solandra successfully built</echo>
		<echo>You can excute the following command to start the server.</echo>
		<echo>cd ${app}; start-solandra.sh -b</echo>
	</target>

	<!-- Construct the path to the cassandra distribution.  Taken from the command
		line if set like this
		
		ant cassandra-dist -Dcassandra=apache-cassandra-0.7.1
		
		-->

	<!-- Copy our required runtime file the cassandra extracted directory -->
	<target name="cassandra-dist" depends="solandra.jar">
		<!-- copy over all the new jar files -->

		<copy todir="${cassandra}/lib">
			<fileset dir="${lib}" includes="jetty*.jar,servlet*.jar,jsp*.jar, solr*.jar, lucene*.jar, commons*.jar" />
			<fileset dir="${basedir}" includes="solandra.jar" />
		</copy>

		<!-- copy the solr data -->

		<copy todir="${cassandra}/conf" overwrite="false">
			<fileset dir="${resources}/solr" includes="solrconfig.xml,schema.xml" />
		</copy>

		<replace file="${cassandra}/bin/cassandra">
			<replacetoken>
				<![CDATA[classname="org.apache.cassandra.thrift.CassandraDaemon"]]>
			</replacetoken>
			<replacevalue>
				<![CDATA[classname="solandra.CassandraStarter"]]>
			</replacevalue>
		</replace>

		<echo>Libraries successfully copied into cassandra distribution</echo>
		<echo>Start the cassandra server with the standard bin/cassandra command</echo>

	</target>
>>>>>>> 623e2f26
</project><|MERGE_RESOLUTION|>--- conflicted
+++ resolved
@@ -130,51 +130,50 @@
         <arg line="-c &quot;ant -f ${cassandra.base}/build.xml jar&quot;"/>
       </exec>-->
 
-<<<<<<< HEAD
-          <javac debug="true" destdir="${build.classes}">
-            <src path="${src}"/>
-            <classpath refid="solandra.classpath"/>
-          </javac>
-        </target>
-
-        <target name="compile.tests" depends="compile">
-          <javac debug="true" destdir="${build.test.classes}">
-            <src path="${test}"/>
-            <classpath refid="solandra.classpath"/>
-          </javac>
-        </target>
-
-
-        <target name="test" depends="compile.tests">
-          <echo message="running tests"/>
-          <mkdir dir="${build}/output"/>
-          <junit fork="on" failureproperty="testfailed">
-            <classpath refid="solandra.classpath"/>
-            <formatter type="xml" usefile="true"/>
-            <formatter type="brief" usefile="false"/>
-
-            <batchtest todir="${build}/output">
-              <fileset dir="${build.test.classes}" includes="**/SolandraTests.class" />
-            </batchtest>
-
-            <jvmarg value="-Xmx1G"/>
-          </junit>
-          <fail if="testfailed" message="Some test(s) failed."/>
-        </target>
-
-        <target name="solandra.jar" depends="compile,compile.tests">
-          <jar jarfile="solandra.jar" basedir="${build.classes}" />
-          <jar jarfile="solandra-tests.jar" basedir="${build.test.classes}" />
-        </target>
-
-        <target name="clean">
-          <delete dir="${build}" />
-          <delete dir="${lib}" />
-          <delete dir="${app}" />
-          <delete file="solandra.jar" />
-          <delete file="solandra-tests.jar" />
-          <delete file="solandra.war" />
-        </target>
+		<javac debug="true" destdir="${build.classes}">
+			<src path="${src}" />
+			<classpath refid="solandra.classpath" />
+		</javac>
+	</target>
+
+	<target name="compile.tests" depends="compile">
+		<javac debug="true" destdir="${build.test.classes}">
+			<src path="${test}" />
+			<classpath refid="solandra.classpath" />
+		</javac>
+	</target>
+
+
+	<target name="test" depends="compile.tests">
+		<echo message="running tests" />
+		<mkdir dir="${build}/output" />
+		<junit fork="on" failureproperty="testfailed">
+			<classpath refid="solandra.classpath" />
+			<formatter type="xml" usefile="true" />
+			<formatter type="brief" usefile="false" />
+
+			<batchtest todir="${build}/output">
+				<fileset dir="${build.test.classes}" includes="**/SolandraTests.class" />
+			</batchtest>
+
+			<jvmarg value="-Xmx1G" />
+		</junit>
+		<fail if="testfailed" message="Some test(s) failed." />
+	</target>
+
+	<target name="solandra.jar" depends="compile,compile.tests">
+		<jar jarfile="solandra.jar" basedir="${build.classes}" />
+		<jar jarfile="solandra-tests.jar" basedir="${build.test.classes}" />
+	</target>
+
+	<target name="clean">
+		<delete dir="${build}" />
+		<delete dir="${lib}" />
+		<delete dir="${app}" />
+		<delete file="solandra.jar" />
+		<delete file="solandra-tests.jar" />
+		<delete file="solandra.war" />
+	</target>
 
         <!-- ============================= -->
         <target name="war" depends="solandra.jar">
@@ -229,108 +228,6 @@
           <chmod dir="${app}" perm="755" includes="start-solandra.sh"/>
           <chmod dir="${app}/cassandra-tools" perm="755" includes="cassandra-cli,nodetool"/>
 
-          <echo>Solandra successfully built</echo>
-          <echo>You can excute the following command to start the server.</echo>
-          <echo>cd ${app}; start-solandra.sh -b</echo>
-        </target>
-=======
-		<javac debug="true" destdir="${build.classes}">
-			<src path="${src}" />
-			<classpath refid="solandra.classpath" />
-		</javac>
-	</target>
-
-	<target name="compile.tests" depends="compile">
-		<javac debug="true" destdir="${build.test.classes}">
-			<src path="${test}" />
-			<classpath refid="solandra.classpath" />
-		</javac>
-	</target>
-
-
-	<target name="test" depends="compile.tests">
-		<echo message="running tests" />
-		<mkdir dir="${build}/output" />
-		<junit fork="on" failureproperty="testfailed">
-			<classpath refid="solandra.classpath" />
-			<formatter type="xml" usefile="true" />
-			<formatter type="brief" usefile="false" />
-
-			<batchtest todir="${build}/output">
-				<fileset dir="${build.test.classes}" includes="**/SolandraTests.class" />
-			</batchtest>
-
-			<jvmarg value="-Xmx1G" />
-		</junit>
-		<fail if="testfailed" message="Some test(s) failed." />
-	</target>
-
-	<target name="solandra.jar" depends="compile,compile.tests">
-		<jar jarfile="solandra.jar" basedir="${build.classes}" />
-		<jar jarfile="solandra-tests.jar" basedir="${build.test.classes}" />
-	</target>
-
-	<target name="clean">
-		<delete dir="${build}" />
-		<delete dir="${lib}" />
-		<delete dir="${app}" />
-		<delete file="solandra.jar" />
-		<delete file="solandra-tests.jar" />
-		<delete file="solandra.war" />
-	</target>
-
-	<!-- ============================= -->
-	<target name="war" depends="solandra.jar">
-		<war destfile="solandra.war" webxml="${resources}/solr/web.xml">
-			<lib dir="${lib}">
-				<exclude name="jetty*.jar" />
-				<exclude name="servlet-api*.jar" />
-				<exclude name="easymock.jar" />
-			</lib>
-			<lib dir="${cassandra.base}/lib">
-				<include name="**/*.jar" />
-			</lib>
-			<lib dir="${cassandra.base}/build">
-				<include name="**/*.jar" />
-			</lib>
-			<classes dir="${resources}">
-				<include name="*.properties" />
-			</classes>
-			<lib file="solandra.jar" />
-		</war>
-	</target>
-	<target name="dist" depends="war">
-		<delete dir="${app}" />
-		<mkdir dir="${app}" />
-		<mkdir dir="${app}/cassandra-tools" />
-		<mkdir dir="${app}/cassandra-tools/lib" />
-		<mkdir dir="${app}/logs" />
-		<mkdir dir="${app}/etc" />
-		<mkdir dir="${app}/lib" />
-		<mkdir dir="${app}/work" />
-		<copy todir="${app}/lib">
-			<fileset dir="${lib}" includes="jetty*.jar,servlet*.jar,jsp*.jar" />
-		</copy>
-		<copy todir="${app}/etc">
-			<fileset dir="${resources}/solr" includes="jetty.xml,jetty-logging.xml,webdefault.xml" />
-		</copy>
-		<copy file="solandra.war" tofile="${app}/webapps/solandra.war" />
-		<copy todir="${app}/solr/conf" overwrite="false">
-			<fileset dir="${resources}/solr" includes="solrconfig.xml,schema.xml,*.txt" />
-		</copy>
-		<chmod dir="${app}/solr/conf" perm="644" includes="**,*" />
-		<copy todir="${app}">
-			<fileset dir="${resources}" includes="cassandra.yaml,solandra.in.sh,start.jar,start-solandra.sh,log4j.properties" />
-		</copy>
-		<copy todir="${app}/cassandra-tools">
-			<fileset dir="${resources}/cassandra" includes="solandra.cml,cassandra-cli,nodetool,cassandra.in.sh,log4j-tools.properties" />
-		</copy>
-		<copy todir="${app}/cassandra-tools/lib">
-			<fileset dir="${lib}" includes="*.jar" />
-		</copy>
-		<chmod dir="${app}" perm="755" includes="start-solandra.sh" />
-		<chmod dir="${app}/cassandra-tools" perm="755" includes="cassandra-cli,nodetool" />
-
 		<echo>Solandra successfully built</echo>
 		<echo>You can excute the following command to start the server.</echo>
 		<echo>cd ${app}; start-solandra.sh -b</echo>
@@ -371,5 +268,4 @@
 		<echo>Start the cassandra server with the standard bin/cassandra command</echo>
 
 	</target>
->>>>>>> 623e2f26
 </project>