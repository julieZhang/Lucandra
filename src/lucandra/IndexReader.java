--- conflicted
+++ resolved
@@ -109,13 +109,8 @@
     }
 
     @Override
-<<<<<<< HEAD
-    protected void doCommit() throws IOException {
-        clearCache();
-=======
     protected void doCommit(Map<String, String> commitUserData) throws IOException {
        clearCache();
->>>>>>> be24383a
     }
 
     @Override
@@ -360,19 +355,7 @@
 
     @Override
     public TermEnum terms(Term term) throws IOException {
-<<<<<<< HEAD
-
-        LucandraTermEnum termEnum = termEnumCache.get(term);
-
-        if (termEnum == null) {
-
-            termEnum = new LucandraTermEnum(this);
-            if (!termEnum.skipTo(term))
-                termEnum = null;
-
-        }
-
-=======
+
         LucandraTermEnum termEnum = termEnumCache.get(term);
         
         if(termEnum == null)
@@ -381,7 +364,7 @@
         if( !termEnum.skipTo(term) ) //if found in the cache then reset, otherwise init.
             termEnum = null;
         
->>>>>>> be24383a
+
         return termEnum;
     }
 
