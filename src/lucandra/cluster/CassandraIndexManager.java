--- conflicted
+++ resolved
@@ -392,12 +392,8 @@
 
         // TODO: Delayed Insert!
         // Checks for more recent updates and disregards the older ones
-<<<<<<< HEAD
+
         CassandraUtils.robustInsert(CassandraUtils.consistency, rms);
-=======
-        CassandraUtils.robustInsert(ConsistencyLevel.QUORUM, rms);
->>>>>>> 907c7155
-
         return val;
     }
 
