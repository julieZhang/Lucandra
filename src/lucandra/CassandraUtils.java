--- conflicted
+++ resolved
@@ -64,7 +64,6 @@
     
     
     public static final String               keySpace               = System.getProperty("lucandra.keyspace", "L");
-    public static final ConsistencyLevel	 consistency			= ConsistencyLevel.valueOf(System.getProperty("lucandra.consistency", ConsistencyLevel.QUORUM.name()));
     public static final String               termVecColumnFamily    = "TI";
     public static final String               docColumnFamily        = "Docs";
     public static final String               metaInfoColumnFamily   = "TL";
@@ -105,21 +104,12 @@
     public static  int                       retryAttemptSleep         = Integer.valueOf(properties.getProperty("cassandra.retries.sleep", "100")); 
     
     //how often to check for cache invalidation
-<<<<<<< HEAD
     public static int                        cacheInvalidationInterval = Integer.valueOf(properties.getProperty("solandra.cache.invalidation.check.interval", "1000"));
+  
+    public static final ConsistencyLevel     consistency               = ConsistencyLevel.valueOf(properties.getProperty("solandra.consistency", ConsistencyLevel.ONE.name()));
+    
     
     public static final QueryPath            metaColumnPath            = new QueryPath(CassandraUtils.docColumnFamily);
-=======
-    /**
-     * TODO TN make this configurable removed until issues are fixes
-     * https://github.com/tjake/Lucandra/issues/issue/61
-     * https://github.com/tjake/Lucandra/issues/issue/59
-     * 
-     */
-    public static int   cacheInvalidationInterval = 0;//ms
-  
-    public static final QueryPath            metaColumnPath;
->>>>>>> 623e2f26
 
     public static final Charset UTF_8 = Charset.forName("UTF-8");
 
