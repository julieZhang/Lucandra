--- conflicted
+++ resolved
@@ -134,19 +134,12 @@
     }
 
     public static String createColumnName(String field, String text) {
-<<<<<<< HEAD
-
-	return field + delimeter + text;
-
-=======
         
         //case of all terms 
         if(field.equals("") || text == null)
             return delimeter;
         
-        
         return field + delimeter + text;
->>>>>>> 85a2a6b5
     }
 
     public static Term parseTerm(String termStr) {
